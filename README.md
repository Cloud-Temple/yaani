# Yet Another Ansible Netbox Inventory

Yaani stands for Yet Another Ansible Netbox Inventory. It is a dynamic inventory script sourcing information from Netbox to make it available in Ansible.

## Principles

### General

The dynamic inventory script can fetch different kind of elements from Netbox to provide a lot of information to Ansible playbooks. By default, Yaani retrieves all devices from Netbox and group them in a group 'devices', but using the configuration file allows extracting more objects such as racks, sites etc.

### Configuration File

The dynamic inventory script is configured via a YAML configuration file. Its path can be given to the script in several ways by order of precedence :
- With -c option
- With the NETBOX_CONFIG_FILE environment variable
By default, if none of these are provided to the script, it will try to load a netbox.yml file in the current directory.

The configuration file consists in two sections: api & import.

The api section is mandatory. It contains api_url and optionnaly api_token.

The import section is optionnal. If not present, the script prints the list all devices and add them to group 'devices'. It then return the inventory without loading any hostvar.
If present, it must contain at least one subsection called import statement. There can be more than one import statement, each must be named after the type of element to be retrieved from Netbox (devices, racks, sites, etc.).

Each import statement contains several key/value pairs which are detailed later in the following sections :
- filter
- group_by
- host_vars

### Group by

Devices or other elements can be grouped using values in Netbox. In an import statement, the 'group_by' keyword can be used to create groups.

```
Example

...
import:
  devices:
    group_by:
      - key1
      - key2
...
```

The values passed to group_by can be Netbox keys or key paths (explained later).

<<<<<<< HEAD
### Group prefix

If the group_by statement is used, it is possible to prefix every group name created for an import statement with the given prefix. It allows one to avoid
having conflicting group names for elements of differents types.
=======
Tags can be used for grouping feature as well as any key found in a Netbox object.

*CAUTION*: Please pay attention to the fact that a same value found in two differents keys in Netbox will point to the same group and with mixed elements in the group.
>>>>>>> eaec24f6

### Filter

The filter statement allows one to filter elements requested to Netbox API. It narrows the search by the mean of a filter appended to the API URL.

```
Example

import:
  devices:
	filter: "role_id=1&name=X"
```

### Host vars

Hostvars for hosts can be loaded from Netbox using the 'host_vars' statement in the configuration file.

#### Example
```
...
import:
  devices:
    host_vars:
      # Load the value of primary_ip and make it accessible in the 'host_ip' variable.
      host_ip: primary_ip
...
```

Key path can also be specified instead of simple Netbox key name.

A special 'ALL' keyword is provided in order to load the entire piece of information from Netbox.

#### Example
```

...
import:
  devices:
    host_vars:
	  # make all information from Netbox available in the variable 'main'
	  main: ALL
	  ...
```

### Key path

When specifying a key from Netbox in group_by or host_vars sections, a simple key name can be used. The value of that key in Netbox is used.
It is also possible to specify a key path to point to keys inside nested dictionnaries. The key path is a string containing key names separated by dots.

#### Example
To point to key 'label' inside the dict a the 'status' key, you can use the following key path :
```
status.label
```

## Usage

```
usage: yaani.py [-h] [-c CONFIG_FILE] [--list] [--host HOST]

optional arguments:
  -h, --help            show this help message and exit
  -c CONFIG_FILE, --config-file CONFIG_FILE
                        Path for script's configuration file. If None is
                        specified, default value is NETBOX_CONFIG_FILE
                        environment variable or netbox.yml in the current dir.
  --list                Print the entire inventory with hostvars respecting
                        the Ansible dynamic inventory syntax.
  --host HOST           Print specific host vars as Ansible dynamic inventory
                        syntax.
```

```
./yaani.py -c netbox.yml --list
```

## Example

I want to get every device that matches a specific role. I want them grouped by tags and rack names, and I want to load their primary IP as hostvars under the name primary_ip.
I also want all the racks to be loaded with all possible information under the name rack_main.

```
netbox:
  api:
    api_url: "https://netbox.private.lan/api/"
    # api_token: "<Netbox token>"

  import:
    devices:
      filter: "role_id=<id of the role in Netbox>"
      group_by:
        - rack.name
        - tags
      host_vars:
        primary_ip: primary_ip.address

    racks:
      host_vars:
        rack_main: ALL
```

## Authors

* **Antoine Delannoy** - *Initial work* - [a-delannoy](https://github.com/a-delannoy)

## Acknowledgments

* Inspired from https://github.com/AAbouZaid/netbox-as-ansible-inventory project (https://github.com/AAbouZaid)<|MERGE_RESOLUTION|>--- conflicted
+++ resolved
@@ -45,16 +45,14 @@
 
 The values passed to group_by can be Netbox keys or key paths (explained later).
 
-<<<<<<< HEAD
+Tags can be used for grouping feature as well as any key found in a Netbox object.
+
+*CAUTION*: Please pay attention to the fact that a same value found in two differents keys in Netbox will point to the same group and with mixed elements in the group.
+
 ### Group prefix
 
 If the group_by statement is used, it is possible to prefix every group name created for an import statement with the given prefix. It allows one to avoid
 having conflicting group names for elements of differents types.
-=======
-Tags can be used for grouping feature as well as any key found in a Netbox object.
-
-*CAUTION*: Please pay attention to the fact that a same value found in two differents keys in Netbox will point to the same group and with mixed elements in the group.
->>>>>>> eaec24f6
 
 ### Filter
 
@@ -134,6 +132,7 @@
 ## Example
 
 I want to get every device that matches a specific role. I want them grouped by tags and rack names, and I want to load their primary IP as hostvars under the name primary_ip.
+The group names for devices must be prefixed with the 'dev_' string.
 I also want all the racks to be loaded with all possible information under the name rack_main.
 
 ```
@@ -148,6 +147,7 @@
       group_by:
         - rack.name
         - tags
+      group_prefix: 'dev_'
       host_vars:
         primary_ip: primary_ip.address
 
